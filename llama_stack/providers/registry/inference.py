--- conflicted
+++ resolved
@@ -55,12 +55,13 @@
         ),
         InlineProviderSpec(
             api=Api.inference,
-<<<<<<< HEAD
             provider_type="inline::sentence-transformers",
             pip_packages=["sentence-transformers"],
             module="llama_stack.providers.inline.inference.sentence_transformers",
             config_class="llama_stack.providers.inline.inference.sentence_transformers.config.SentenceTransformersInferenceConfig",
-=======
+        ),
+        InlineProviderSpec(
+            api=Api.inference,
             provider_type="inline::vllm2",
             pip_packages=[
                 "vllm",
@@ -74,7 +75,6 @@
             pip_packages=["vllm",],
             module="llama_stack.providers.inline.inference.granite",
             config_class="llama_stack.providers.inline.inference.granite.GraniteConfig",
->>>>>>> c72cbfc1
         ),
         remote_provider_spec(
             api=Api.inference,
