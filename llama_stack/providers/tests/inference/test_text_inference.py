--- conflicted
+++ resolved
@@ -174,11 +174,7 @@
             1 <= len(chunks) <= 6
         )  # why 6 and not 5? the response may have an extra closing chunk, e.g. for usage or stop_reason
         for chunk in chunks:
-<<<<<<< HEAD
-            if chunk.delta != "":  # if there's a token, we expect logprobs
-=======
             if chunk.delta:  # if there's a token, we expect logprobs
->>>>>>> 11697f85
                 assert chunk.logprobs, "Logprobs should not be empty"
                 assert all(len(logprob.logprobs_by_token) == 3 for logprob in chunk.logprobs)
             else:  # no token, no logprobs
